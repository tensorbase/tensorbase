--- conflicted
+++ resolved
@@ -7,18 +7,12 @@
 use crate::physical_plan::functions::{ScalarFunctionImplementation, Signature};
 use arrow::{
     array::{
-<<<<<<< HEAD
         ArrayRef, BooleanArray, Date16Array, GenericStringArray, Int64Array,
         PrimitiveArray, StringOffsetSizeTrait, Timestamp32Array, UInt16Array, UInt8Array,
-=======
-        Date16Array, Timestamp32Array, UInt16Array, UInt8Array, 
-        BooleanArray, ArrayRef, GenericStringArray, StringOffsetSizeTrait, Array,
->>>>>>> 0ec538f0
     },
     datatypes::{ArrowPrimitiveType, DataType, Schema},
 };
 use fmt::{Debug, Formatter};
-<<<<<<< HEAD
 use std::{any::type_name, fmt, lazy::SyncOnceCell, str::FromStr, sync::Arc};
 
 use base::datetimes::{
@@ -26,11 +20,6 @@
     unixtime_to_days, unixtime_to_hms, unixtime_to_ordinal, unixtime_to_second,
     unixtime_to_weekday, unixtime_to_year, unixtime_to_ymd, TimeZoneId,
 };
-=======
-use std::{fmt, str::FromStr, sync::Arc};
-use std::any::type_name;
-use log::debug;
->>>>>>> 0ec538f0
 
 /// The default timezone is specified at the server's startup stage.
 pub static DEFAULT_TIMEZONE: SyncOnceCell<TimeZoneId> = SyncOnceCell::new();
@@ -190,7 +179,6 @@
     /// Returns the implementation of the scalar function
     pub fn func_impl(
         &self,
-<<<<<<< HEAD
         args: &[Arc<dyn PhysicalExpr>],
         schema: &Schema,
     ) -> Result<ScalarFunctionImplementation> {
@@ -290,23 +278,6 @@
         };
 
         Ok(func)
-=======
-        _args: &[Arc<dyn PhysicalExpr>]
-    ) -> fn(&[ColumnarValue]) -> Result<ColumnarValue> {
-        match self {
-            BuiltinScalarFunction::ToYear => expr_to_year,
-            BuiltinScalarFunction::ToMonth => expr_to_month,
-            BuiltinScalarFunction::ToDayOfYear => expr_to_day_of_year,
-            BuiltinScalarFunction::ToDayOfMonth => expr_to_day_of_month,
-            BuiltinScalarFunction::ToDayOfWeek => expr_to_day_of_week,
-            BuiltinScalarFunction::ToDate => datetime_expressions::to_date,
-            BuiltinScalarFunction::ToQuarter => expr_to_quarter,
-            BuiltinScalarFunction::ToHour => expr_to_hour,
-            BuiltinScalarFunction::ToMinute => expr_to_minute,
-            BuiltinScalarFunction::ToSecond => expr_to_second,
-            BuiltinScalarFunction::EndsWith => expr_ends_with,
-        }
->>>>>>> 0ec538f0
     }
 
     /// Returns the signature of the scalar function
@@ -667,7 +638,6 @@
     if args[0].is_null(0) {
         return Ok(Date16Array::from(vec![None]));
     }
-<<<<<<< HEAD
 
     let string_array = downcast_string_arg!(args[0], "string", T);
     let start_idx = match T::DATA_TYPE {
@@ -695,18 +665,6 @@
         })
         .collect();
     Ok(date16_array?.into())
-=======
-}
-
-
-/// Returns true if string ends with suffix for utf-8.
-pub fn utf8_ends_with(args: &[ArrayRef]) -> Result<BooleanArray> {
-    ends_with::<i32>(args)
-}
-
-/// Returns true if string ends with suffix for large utf-8.
-pub fn large_utf8_ends_with(args: &[ArrayRef]) -> Result<BooleanArray> {
-    ends_with::<i64>(args)
 }
 
 macro_rules! downcast_string_arg {
@@ -788,5 +746,4 @@
         DataType::Utf8 => fn utf8_ends_with -> BooleanArray,
         DataType::LargeUtf8 => fn large_utf8_ends_with -> BooleanArray,
     }
->>>>>>> 0ec538f0
 }